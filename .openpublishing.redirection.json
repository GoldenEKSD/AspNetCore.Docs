{
    "redirections": [
        {
            "source_path": "aspnetcore/tutorials/grpc/grpc-client.md",
            "redirect_url": "/aspnet/core/tutorials/grpc/grpc-start",
            "redirect_document_id": false
        },
        {
            "source_path": "aspnetcore/tutorials/grpc/index.md",
            "redirect_url": "/aspnet/core/tutorials/grpc/grpc-start",
            "redirect_document_id": false
        },        
        {
            "source_path": "aspnetcore/fundamentals/host/index.md",
            "redirect_url": "/aspnet/core/fundamentals/index#host",
            "redirect_document_id": false
        },
        {
            "source_path": "aspnetcore/tutorials/first-mvc-app-xplat/index.md",
            "redirect_url": "/aspnet/core/tutorials/first-mvc-app",
            "redirect_document_id": false
        },
        {
            "source_path": "aspnetcore/tutorials/first-mvc-app-xplat/start-mvc.md",
            "redirect_url": "/aspnet/core/tutorials/first-mvc-app",
            "redirect_document_id": false
        },
        {
            "source_path": "aspnetcore/tutorials/first-mvc-app-xplat/adding-controller.md",
            "redirect_url": "/aspnet/core/tutorials/first-mvc-app/adding-controller",
            "redirect_document_id": false
        },
        {
            "source_path": "aspnetcore/tutorials/first-mvc-app-xplat/adding-view.md",
            "redirect_url": "/aspnet/core/tutorials/first-mvc-app/adding-view",
            "redirect_document_id": false
        },
        {
            "source_path": "aspnetcore/tutorials/first-mvc-app-xplat/adding-model.md",
            "redirect_url": "/aspnet/core/tutorials/first-mvc-app/adding-model",
            "redirect_document_id": false
        },
        {
            "source_path": "aspnetcore/tutorials/first-mvc-app-xplat/working-with-sql.md",
            "redirect_url": "/aspnet/core/tutorials/first-mvc-app/working-with-sql",
            "redirect_document_id": false
        },
        {
            "source_path": "aspnetcore/tutorials/first-mvc-app-xplat/controller-methods-views.md",
            "redirect_url": "/aspnet/core/tutorials/first-mvc-app/controller-methods-views",
            "redirect_document_id": false
        },
        {
            "source_path": "aspnetcore/tutorials/first-mvc-app-xplat/search.md",
            "redirect_url": "/aspnet/core/tutorials/first-mvc-app/search",
            "redirect_document_id": false
        },
        {
            "source_path": "aspnetcore/tutorials/first-mvc-app-xplat/new-field.md",
            "redirect_url": "/aspnet/core/tutorials/first-mvc-app/new-field",
            "redirect_document_id": false
        },
        {
            "source_path": "aspnetcore/tutorials/first-mvc-app-xplat/validation.md",
            "redirect_url": "/aspnet/core/tutorials/first-mvc-app/validation",
            "redirect_document_id": false
        },
        {
            "source_path": "aspnetcore/tutorials/first-mvc-app-mac/start-mvc.md",
            "redirect_url": "/aspnet/core/tutorials/first-mvc-app/index",
            "redirect_document_id": false
        },
        {
            "source_path": "aspnetcore/tutorials/first-mvc-app-mac/index.md",
            "redirect_url": "/aspnet/core/tutorials/first-mvc-app/index",
            "redirect_document_id": false
        },
        {
            "source_path": "aspnetcore/tutorials/first-mvc-app-mac/adding-controller.md",
            "redirect_url": "/aspnet/core/tutorials/first-mvc-app/adding-controller",
            "redirect_document_id": false
        },
        {
            "source_path": "aspnetcore/tutorials/first-mvc-app-mac/adding-view.md",
            "redirect_url": "/aspnet/core/tutorials/first-mvc-app/adding-view",
            "redirect_document_id": false
        },
        {
            "source_path": "aspnetcore/tutorials/first-mvc-app-mac/adding-model.md",
            "redirect_url": "/aspnet/core/tutorials/first-mvc-app/adding-model",
            "redirect_document_id": false
        },
        {
            "source_path": "aspnetcore/tutorials/first-mvc-app-mac/working-with-sql.md",
            "redirect_url": "/aspnet/core/tutorials/first-mvc-app/working-with-sql",
            "redirect_document_id": false
        },
        {
            "source_path": "aspnetcore/tutorials/first-mvc-app-mac/controller-methods-views.md",
            "redirect_url": "/aspnet/core/tutorials/first-mvc-app/controller-methods-views",
            "redirect_document_id": false
        },
        {
            "source_path": "aspnetcore/tutorials/first-mvc-app-mac/search.md",
            "redirect_url": "/aspnet/core/tutorials/first-mvc-app/search",
            "redirect_document_id": false
        },
        {
            "source_path": "aspnetcore/tutorials/first-mvc-app-mac/new-field.md",
            "redirect_url": "/aspnet/core/tutorials/first-mvc-app/new-field",
            "redirect_document_id": false
        },
        {
            "source_path": "aspnetcore/tutorials/first-mvc-app-mac/validation.md",
            "redirect_url": "/aspnet/core/tutorials/first-mvc-app/validation",
            "redirect_document_id": false
        },
        {
            "source_path": "aspnetcore/tutorials/razor-pages-mac/index.md", 
            "redirect_url": "/aspnet/core/tutorials/razor-pages",  
            "redirect_document_id": false 
        }, 
        {   
            "source_path": "aspnetcore/tutorials/razor-pages-mac/razor-pages-start.md", 
            "redirect_url": "/aspnet/core/tutorials/razor-pages/razor-pages-start",  
            "redirect_document_id": false 
        }, 
        {   
            "source_path": "aspnetcore/tutorials/razor-pages-mac/model.md", 
            "redirect_url": "/aspnet/core/tutorials/razor-pages/model",  
            "redirect_document_id": false 
        }, 
        {   
            "source_path": "aspnetcore/tutorials/razor-pages-mac/page.md", 
            "redirect_url": "/aspnet/core/tutorials/razor-pages/page",  
            "redirect_document_id": false 
        }, 
        {   
            "source_path": "aspnetcore/tutorials/razor-pages-mac/search.md", 
            "redirect_url": "/aspnet/core/tutorials/razor-pages/search",  
            "redirect_document_id": false 
        },
        {   
            "source_path": "aspnetcore/tutorials/razor-pages-mac/sql.md", 
            "redirect_url": "/aspnet/core/tutorials/razor-pages/sql",  
            "redirect_document_id": false 
        }, 
        {   
            "source_path": "aspnetcore/tutorials/razor-pages-mac/da1.md", 
            "redirect_url": "/aspnet/core/tutorials/razor-pages/da1",  
            "redirect_document_id": false 
        },
        {   
            "source_path": "aspnetcore/tutorials/razor-pages-vsc/index.md", 
            "redirect_url": "/aspnet/core/tutorials/razor-pages",  
            "redirect_document_id": false 
        }, 
        {   
            "source_path": "aspnetcore/tutorials/razor-pages-vsc/razor-pages-start.md", 
            "redirect_url": "/aspnet/core/tutorials/razor-pages/razor-pages-start",  
            "redirect_document_id": false 
        }, 
        {   
            "source_path": "aspnetcore/tutorials/razor-pages-vsc/model.md", 
            "redirect_url": "/aspnet/core/tutorials/razor-pages/model",  
            "redirect_document_id": false 
        }, 
        {   
            "source_path": "aspnetcore/tutorials/razor-pages-vsc/page.md", 
            "redirect_url": "/aspnet/core/tutorials/razor-pages/page",  
            "redirect_document_id": false 
        }, 
        {   
            "source_path": "aspnetcore/tutorials/razor-pages-vsc/search.md", 
            "redirect_url": "/aspnet/core/tutorials/razor-pages/search",  
            "redirect_document_id": false 
        },
        {   
            "source_path": "aspnetcore/tutorials/razor-pages-vsc/sql.md", 
            "redirect_url": "/aspnet/core/tutorials/razor-pages/sql",  
            "redirect_document_id": false 
        }, 
        {   
            "source_path": "aspnetcore/tutorials/razor-pages-vsc/da1.md", 
            "redirect_url": "/aspnet/core/tutorials/razor-pages/da1",  
            "redirect_document_id": false 
        },
        {   
            "source_path": "aspnetcore/tutorials/xplat.md", 
            "redirect_url": "/aspnet/core/tutorials/razor-pages-vsc", 
            "redirect_document_id": false 
        }, 
        {   
            "source_path": "aspnetcore/mvc/advanced/index.md", 
            "redirect_url": "/aspnet/core/mvc", 
            "redirect_document_id": false 
        }, 
        {   
            "source_path": "aspnetcore/signalr/index.md", 
            "redirect_url": "/aspnet/core/signalr/introduction", 
            "redirect_document_id": false 
        }, 
        {   
            "source_path": "aspnetcore/signalr/clients.md", 
            "redirect_url": "/aspnet/core/signalr/supported-platforms", 
            "redirect_document_id": false 
        }, 
        {   
            "source_path": "aspnetcore/test/index.md", 
            "redirect_url": "/aspnet/core/test/razor-pages-tests", 
            "redirect_document_id": false 
        }, 
        {   
            "source_path": "aspnetcore/data/index.md", 
            "redirect_url": "/aspnet/core/data/ef-rp", 
            "redirect_document_id": false 
        }, 
        {   
            "source_path": "aspnetcore/data/azure-storage.md", 
            "redirect_url": "/azure/vs-azure-tools-connected-services-storage", 
            "redirect_document_id": false 
        }, 
        {   
            "source_path": "aspnetcore/azure/index.md", 
            "redirect_url": "/aspnet/core/azure/devops", 
            "redirect_document_id": false 
        }, 
        {   
            "source_path": "aspnetcore/security/authentication/index.md", 
            "redirect_url": "/aspnet/core/security/authentication/identity", 
            "redirect_document_id": false 
        }, 
        {   
            "source_path": "aspnetcore/security/authorization/index.md", 
            "redirect_url": "/aspnet/core/security/authorization/introduction", 
            "redirect_document_id": false 
        }, 
        {   
            "source_path": "aspnetcore/security/data-protection/index.md", 
            "redirect_url": "/aspnet/core/security/data-protection/introduction", 
            "redirect_document_id": false 
        }, 
        {   
            "source_path": "aspnetcore/security/data-protection/consumer-apis/index.md", 
            "redirect_url": "/aspnet/core/security/data-protection/consumer-apis/introduction", 
            "redirect_document_id": false 
        }, 
        {   
            "source_path": "aspnetcore/fundamentals/repository-pattern.md", 
            "redirect_url": "/dotnet/standard/microservices-architecture/microservice-ddd-cqrs-patterns/infrastructure-persistence-layer-design#the-repository-pattern", 
            "redirect_document_id": false 
        }, 
        {   
            "source_path": "aspnetcore/fundamentals/primitives/index.md", 
            "redirect_url": "/aspnet/core/fundamentals/change-tokens", 
            "redirect_document_id": false 
        }, 
        {   
            "source_path": "aspnetcore/fundamentals/primitives/change-tokens.md", 
            "redirect_url": "/aspnet/core/fundamentals/change-tokens", 
            "redirect_document_id": false 
        }, 
        {   
            "source_path": "aspnetcore/tutorials/publish-to-azure-webapp-using-cli.md", 
            "redirect_url": "/azure/app-service/app-service-web-tutorial-dotnetcore-sqldb", 
            "redirect_document_id": false 
        }, 
        {   
            "source_path": "aspnetcore/publishing/vsts-continuous-deployment.md", 
            "redirect_url": "/vsts/build-release/apps/cd/azure/aspnet-core-to-azure-webapp?tabs=vsts", 
            "redirect_document_id": false 
        }, 
        {   
            "source_path": "aspnetcore/client-side/cdn.md", 
            "redirect_url": "/aspnet/core/client-side/", 
            "redirect_document_id": false 
        }, 
        {   
            "source_path": "aspnetcore/performance/measuring.md", 
            "redirect_url": "/aspnet/core/performance/", 
            "redirect_document_id": false 
        }, 
        {   
            "source_path": "aspnetcore/security/authentication/oauth2.md", 
            "redirect_url": "/aspnet/core/security/authentication/", 
            "redirect_document_id": false 
        }, 
        {   
            "source_path": "aspnetcore/security/open-redirect.md", 
            "redirect_url": "/aspnet/core/security/", 
            "redirect_document_id": false 
        }, 
        {   
            "source_path": "aspnetcore/mvc/views/html-helpers.md", 
            "redirect_url": "/aspnet/core/mvc/views/", 
            "redirect_document_id": false 
        }, 
        {   
            "source_path": "aspnetcore/mvc/web-api/json-patch.md", 
            "redirect_url": "/aspnet/core/mvc/web-api/", 
            "redirect_document_id": false 
        }, 
        {   
            "source_path": "aspnetcore/mvc/views/custom-view-engine.md", 
            "redirect_url": "/aspnet/core/mvc/views/", 
            "redirect_document_id": false 
        }, 
        {   
            "source_path": "aspnetcore/hosting/dataprotection.md", 
            "redirect_url": "/aspnet/core/host-and-deploy/iis/index", 
            "redirect_document_id": false 
        }, 
        {   
            "source_path": "aspnetcore/hosting/servicing.md", 
            "redirect_url": "/dotnet/core/versions/", 
            "redirect_document_id": false 
        }, 
        {   
            "source_path": "aspnetcore/hosting/index.md", 
            "redirect_url": "/aspnet/core/host-and-deploy/index", 
            "redirect_document_id": false 
        }, 
        {   
            "source_path": "aspnetcore/fundamentals/servers/overview.md", 
            "redirect_url": "/aspnet/core/fundamentals/servers/", 
            "redirect_document_id": false 
        }, 
        { 
            "source_path": "aspnetcore/intro.md",
            "redirect_url": "/aspnet/core", 
            "redirect_document_id": false 
        },
        {
            "source_path": "aspnetcore/mvc/views/tag-helpers/builtin-th/AnchorTagHelper.md",
            "redirect_url": "/aspnet/core/mvc/views/tag-helpers/builtin-th/anchor-tag-helper/",
            "redirect_document_id": false
        },
        {
            "source_path": "aspnetcore/mvc/views/tag-helpers/builtin-th/CacheTagHelper.md",
            "redirect_url": "/aspnet/core/mvc/views/tag-helpers/builtin-th/cache-tag-helper/",
            "redirect_document_id": false
        },
        {
            "source_path": "aspnetcore/mvc/views/tag-helpers/builtin-th/DistributedCacheTagHelper.md",
            "redirect_url": "/aspnet/core/mvc/views/tag-helpers/builtin-th/distributed-cache-tag-helper/",
            "redirect_document_id": false
        },
        {
            "source_path": "aspnetcore/mvc/views/tag-helpers/builtin-th/EnvironmentTagHelper.md",
            "redirect_url": "/aspnet/core/mvc/views/tag-helpers/builtin-th/environment-tag-helper/",
            "redirect_document_id": false
        },
        {
            "source_path": "aspnetcore/mvc/views/tag-helpers/builtin-th/ImageTagHelper.md",
            "redirect_url": "/aspnet/core/mvc/views/tag-helpers/builtin-th/image-tag-helper/",
            "redirect_document_id": false
        },
        {
            "source_path": "aspnetcore/security/https.md",
            "redirect_url": "/aspnet/core/security/enforcing-ssl",
            "redirect_document_id": false
        },
        {
            "source_path": "aspnetcore/fundamentals/logging.md",
            "redirect_url": "/aspnet/core/fundamentals/logging/",
            "redirect_document_id": false
        },
        {
            "source_path": "aspnetcore/fundamentals/configuration.md",
            "redirect_url": "/aspnet/core/fundamentals/configuration/index",
            "redirect_document_id": false
        },
        {
            "source_path": "aspnetcore/client-side/angular.md",
            "redirect_url": "/aspnet/core/client-side/spa/",
            "redirect_document_id": false
        },
        {
            "source_path": "aspnetcore/client-side/knockout.md",
            "redirect_url": "/aspnet/core/client-side/spa/",
            "redirect_document_id": false
        },
        {
            "source_path": "aspnetcore/client-side/yeoman.md",
            "redirect_url": "/dotnet/core/tools/dotnet-new",
            "redirect_document_id": false
        },
        {
            "source_path": "aspnetcore/publishing/apache-proxy.md",
            "redirect_url": "/aspnet/core/host-and-deploy/linux-apache",
            "redirect_document_id": false
        },
        {
            "source_path": "aspnetcore/publishing/azure-continuous-deployment.md",
            "redirect_url": "/aspnet/core/host-and-deploy/azure-apps/azure-continuous-deployment",
            "redirect_document_id": false
        },
        {
            "source_path": "aspnetcore/publishing/development-time-iis-support.md",
            "redirect_url": "/aspnet/core/host-and-deploy/iis/development-time-iis-support",
            "redirect_document_id": false
        },
        {
            "source_path": "aspnetcore/publishing/docker.md",
            "redirect_url": "/aspnet/core/host-and-deploy/docker/index",
            "redirect_document_id": false
        },
        {
            "source_path": "aspnetcore/publishing/iis.md",
            "redirect_url": "/aspnet/core/host-and-deploy/iis/index",
            "redirect_document_id": false
        },
        {
            "source_path": "aspnetcore/publishing/index.md",
            "redirect_url": "/aspnet/core/host-and-deploy/index",
            "redirect_document_id": false
        },
        {
            "source_path": "aspnetcore/publishing/linuxproduction.md",
            "redirect_url": "/aspnet/core/host-and-deploy/linux-nginx",
            "redirect_document_id": false
        },
        {
            "source_path": "aspnetcore/publishing/visual-studio-tools-for-docker.md",
            "redirect_url": "/aspnet/core/host-and-deploy/docker/visual-studio-tools-for-docker",
            "redirect_document_id": false
        },
        {
            "source_path": "aspnetcore/publishing/web-publishing-vs.md",
            "redirect_url": "/aspnet/core/host-and-deploy/visual-studio-publish-profiles",
            "redirect_document_id": false
        },
        {
            "source_path": "aspnetcore/hosting/aspnet-core-module.md",
            "redirect_url": "/aspnet/core/host-and-deploy/aspnet-core-module",
            "redirect_document_id": false
        },
        {
            "source_path": "aspnetcore/hosting/directory-structure.md",
            "redirect_url": "/aspnet/core/host-and-deploy/directory-structure",
            "redirect_document_id": false
        },
        {
            "source_path": "aspnetcore/hosting/ihostingstartup.md",
            "redirect_url": "/aspnet/core/fundamentals/host/platform-specific-configuration",
            "redirect_document_id": false
        },
        {
            "source_path": "aspnetcore/hosting/iis-modules.md",
            "redirect_url": "/aspnet/core/host-and-deploy/iis/modules",
            "redirect_document_id": false
        },
        {
            "source_path": "aspnetcore/hosting/windows-service.md",
            "redirect_url": "/aspnet/core/host-and-deploy/windows-service",
            "redirect_document_id": false
        },
        {
            "source_path": "aspnetcore/conceptual-overview/aspnet.md",
            "redirect_url": "/aspnet/core",
            "redirect_document_id": false
        },
        {
            "source_path": "aspnetcore/conceptual-overview/index.md",
            "redirect_url": "/aspnet/core",
            "redirect_document_id": false
        },
        {
            "source_path": "aspnetcore/conceptual-overview/choosing-the-right-dotnet.md",
            "redirect_url": "/dotnet/standard/choosing-core-framework-server",
            "redirect_document_id": false
        },
        {
            "source_path": "aspnetcore/choosing-the-right-dotnet.md",
            "redirect_url": "/dotnet/standard/choosing-core-framework-server",
            "redirect_document_id": false
        },
        {
            "source_path": "aspnetcore/getting-started/installing-on-linux.md",
            "redirect_url": "/aspnet/core/getting-started",
            "redirect_document_id": false
        },
        {
            "source_path": "aspnetcore/getting-started/installing-on-mac.md",
            "redirect_url": "/aspnet/core/getting-started",
            "redirect_document_id": false
        },
        {
            "source_path": "aspnetcore/getting-started/installing-on-windows.md",
            "redirect_url": "/aspnet/core/getting-started",
            "redirect_document_id": false
        },
        {
            "source_path": "aspnetcore/intro/index.md",
            "redirect_url": "/aspnet/core",
            "redirect_document_id": false
        },
        {
            "source_path": "aspnetcore/migration/rc1-to-rtm.md",
            "redirect_url": "/aspnet/core/migration/index",
            "redirect_document_id": false
        },
        {
            "source_path": "aspnetcore/migration/rc2-to-rtm.md",
            "redirect_url": "/aspnet/core/migration/index",
            "redirect_document_id": false
        },
        {
            "source_path": "aspnetcore/mvc/controllers/index.md",
            "redirect_url": "/aspnet/core/mvc/controllers/actions",
            "redirect_document_id": false
        },
        {
            "source_path": "aspnetcore/mvc/index.md",
            "redirect_url": "/aspnet/core/mvc/overview",
            "redirect_document_id": false
        },
        {
            "source_path": "aspnetcore/mvc/models/index.md",
            "redirect_url": "/aspnet/core/mvc/models/model-binding",
            "redirect_document_id": false
        },
        {
            "source_path": "aspnetcore/mvc/views/index.md",
            "redirect_url": "/aspnet/core/mvc/views/overview",
            "redirect_document_id": false
        },
        {
            "source_path": "aspnetcore/mvc/views/tag-helpers/index.md",
            "redirect_url": "/aspnet/core/mvc/views/tag-helpers/intro",
            "redirect_document_id": false
        },
        {
            "source_path": "aspnetcore/security/authentication/facebook-logins.md",
            "redirect_url": "/aspnet/core/security/authentication/social/facebook-logins",
            "redirect_document_id": false
        },
        {
            "source_path": "aspnetcore/security/authentication/google-logins.md",
            "redirect_url": "/aspnet/core/security/authentication/social/google-logins",
            "redirect_document_id": false
        },
        {
            "source_path": "aspnetcore/security/authentication/microsoft-logins.md",
            "redirect_url": "/aspnet/core/security/authentication/social/microsoft-logins",
            "redirect_document_id": false
        },
        {
            "source_path": "aspnetcore/security/authentication/other-logins.md",
            "redirect_url": "/aspnet/core/security/authentication/social/other-logins",
            "redirect_document_id": false
        },
        {
            "source_path": "aspnetcore/security/authentication/sociallogins.md",
            "redirect_url": "/aspnet/core/security/authentication/social/index",
            "redirect_document_id": false
        },
        {
            "source_path": "aspnetcore/security/authentication/twitter-logins.md",
            "redirect_url": "/aspnet/core/security/authentication/social/twitter-logins",
            "redirect_document_id": false
        },
        {
            "source_path": "aspnetcore/tutorials/your-first-aspnet-application.md",
            "redirect_url": "/aspnet/core/tutorials/first-mvc-app/",
            "redirect_document_id": false
        },
        {
            "source_path": "aspnetcore/fundamentals/middleware.md",
            "redirect_url": "/aspnet/core/fundamentals/middleware/index",
            "redirect_document_id": false
        },
        {
            "source_path": "aspnetcore/host-and-deploy/ihostingstartup.md",
            "redirect_url": "/aspnet/core/fundamentals/host/platform-specific-configuration",
            "redirect_document_id": false
        },
        {
            "source_path": "aspnet/mvc/videos/mvc-1/aspnet-mvc-storefront/aspnet-mvc-mvc-storefront-part-19-processing-orders-with-windows-workflow.md",
            "redirect_url": "/aspnet/mvc/videos/mvc-1/aspnet-mvc-storefront/aspnet-mvc-storefront-part-19-processing-orders-with-windows-workflow",
            "redirect_document_id": false
        },
        {
            "source_path": "aspnetcore/security/data-protection/compatibility/cookie-sharing.md", 
            "redirect_url": "/aspnet/core/security/cookie-sharing/", 
            "redirect_document_id": false 
        },
        {
            "source_path": "aspnetcore/getting-started-1.1.md",
            "redirect_url": "/aspnet/getting-started",
            "redirect_document_id": false
        },
        {
            "source_path": "aspnetcore/mvc/models/formatting.md",
            "redirect_url": "/aspnet/core/web-api/advanced/formatting",
            "redirect_document_id": false
        },
        {
            "source_path": "aspnetcore/mvc/advanced/custom-formatters.md",
            "redirect_url": "/aspnet/core/web-api/advanced/custom-formatters",
            "redirect_document_id": false
        },
        {
            "source_path": "aspnetcore/host-and-deploy/platform-specific-configuration.md",
            "redirect_url": "/aspnet/core/fundamentals/host/platform-specific-configuration",
            "redirect_document_id": false
        },
        {
            "source_path": "aspnetcore/fundamentals/hosting.md",
            "redirect_url": "/aspnet/core/fundamentals/host/index",
            "redirect_document_id": false
        },
        {
            "source_path": "aspnetcore/fundamentals/hosted-services.md",
            "redirect_url": "/aspnet/core/fundamentals/host/hosted-services",
            "redirect_document_id": false
        },
        {
            "source_path": "aspnetcore/testing/integration-testing.md",
            "redirect_url": "/aspnet/core/test/integration-tests",
            "redirect_document_id": false
        },
        {
            "source_path": "aspnetcore/testing/razor-pages-testing.md",
            "redirect_url": "/aspnet/core/test/razor-pages-tests",
            "redirect_document_id": false
        },
        {
            "source_path": "aspnetcore/testing/index.md",
            "redirect_url": "/aspnet/core/test",
            "redirect_document_id": false
        },
        {
            "source_path": "aspnetcore/testing/troubleshoot.md",
            "redirect_url": "/aspnet/core/test/troubleshoot",
            "redirect_document_id": false
        },
        {
            "source_path": "aspnetcore/signalr/get-started.md",
            "redirect_url": "/aspnet/core/tutorials/signalr",
            "redirect_document_id": false
        },
        {
            "source_path": "aspnetcore/mvc/razor-pages/filter.md",
            "redirect_url": "/aspnet/core/razor-pages/filter",
            "redirect_document_id": false
        },
        {
            "source_path": "aspnetcore/mvc/razor-pages/index.md",
            "redirect_url": "/aspnet/core/razor-pages/",
            "redirect_document_id": false
        },
        {
            "source_path": "aspnetcore/mvc/razor-pages/razor-pages-conventions.md",
            "redirect_url": "/aspnet/core/razor-pages/razor-pages-conventions",
            "redirect_document_id": false
        },
        {
            "source_path": "aspnetcore/mvc/razor-pages/sdk.md",
            "redirect_url": "/aspnet/core/razor-pages/sdk",
            "redirect_document_id": false
        },
        {
            "source_path": "aspnetcore/mvc/razor-pages/ui-class.md",
            "redirect_url": "/aspnet/core/razor-pages/ui-class",
            "redirect_document_id": false
        },
        {
            "source_path": "aspnetcore/aspnetcore-1.1.md",
            "redirect_url": "/aspnet/core/release-notes/aspnetcore-1.1",
            "redirect_document_id": false
        },
        {
            "source_path": "aspnetcore/aspnetcore-2.0.md",
            "redirect_url": "/aspnet/core/release-notes/aspnetcore-2.0",
            "redirect_document_id": false
        },
        {
            "source_path": "aspnetcore/aspnetcore-2.1.md",
            "redirect_url": "/aspnet/core/release-notes/aspnetcore-2.1",
            "redirect_document_id": false
        },
        {
            "source_path": "aspnetcore/choose-aspnet-framework.md",
            "redirect_url": "/aspnet/core/fundamentals/choose-aspnet-framework",
            "redirect_document_id": false
        },
        {
            "source_path": "aspnetcore/getting-started.md",
            "redirect_url": "/aspnet/core/getting-started/",
            "redirect_document_id": false
        },
        {
            "source_path": "aspnetcore/spa/angular.md",
            "redirect_url": "/aspnet/core/client-side/spa/angular",
            "redirect_document_id": false
        },
        {
            "source_path": "aspnetcore/spa/index.md",
            "redirect_url": "/aspnet/core/client-side/spa/",
            "redirect_document_id": false
        },
        {
            "source_path": "aspnetcore/spa/react-with-redux.md",
            "redirect_url": "/aspnet/core/client-side/spa/react-with-redux",
            "redirect_document_id": false
        },
        {
            "source_path": "aspnetcore/spa/react.md",
            "redirect_url": "/aspnet/core/client-side/spa/react",
            "redirect_document_id": false
        },
        {
            "source_path": "aspnetcore/tutorials/razor-pages/uploading-files.md",
            "redirect_url": "/aspnet/core/mvc/models/file-uploads",
            "redirect_document_id": false
        },
        {
            "source_path": "aspnet/mvc/overview/getting-started/introduction/sample/code-location.md",
            "redirect_url": "/aspnet/mvc/overview/getting-started/introduction/index",
            "redirect_document_id": false
        },
        {
            "source_path": "aspnet/mvc/overview/getting-started/database-first-development/publish-to-azure.md",
            "redirect_url": "/azure/app-service/app-service-web-tutorial-dotnet-sqldatabase",
            "redirect_document_id": false
        },
        {
            "source_path": "aspnetcore/fundamentals/configuration/platform-specific-configuration.md",
            "redirect_url": "/aspnet/core/fundamentals/host/platform-specific-configuration",
            "redirect_document_id": false
        },
        {
            "source_path": "aspnetcore/security/authentication/identity-primary-key-configuration.md",
            "redirect_url": "/aspnet/core/security/authentication/customize_identity_model#change-the-primary-key-type",
            "redirect_document_id": false
        },
        {
            "source_path": "aspnetcore/client-side/bootstrap.md",
            "redirect_url": "https://getbootstrap.com/",
            "redirect_document_id": false
        },
        {
            "source_path": "aspnetcore/web-api/advanced/index.md",
            "redirect_url": "/aspnet/core/web-api/",
            "redirect_document_id": false
        },
        {
            "source_path": "aspnetcore/tutorials/index.md",
            "redirect_url": "/aspnet/core/tutorials/razor-pages/",
            "redirect_document_id": false
        },
        {
            "source_path": "aspnetcore/fundamentals/servers/aspnet-core-module.md",
            "redirect_url": "/aspnet/core/host-and-deploy/aspnet-core-module",
            "redirect_document_id": false
        },
        {
            "source_path": "aspnetcore/client-side/spa/index.md",
            "redirect_url": "/aspnet/core/blazor/",
            "redirect_document_id": false
        },
        {
            "source_path": "aspnetcore/client-side/index.md",
            "redirect_url": "/aspnet/core/blazor/",
            "redirect_document_id": false
        },
        {
            "source_path": "aspnetcore/client-side/less-sass-fa.md",
            "redirect_url": "https://fontawesome.com/",
            "redirect_document_id": false
        },
        {
            "source_path": "aspnetcore/razor-components/index.md",
            "redirect_url": "/aspnet/core/blazor/",
            "redirect_document_id": false
        },
        {
            "source_path": "aspnetcore/client-side/spa/blazor/index.md",
            "redirect_url": "/aspnet/core/blazor/",
            "redirect_document_id": false
        },
        {
            "source_path": "aspnetcore/razor-components/get-started.md",
            "redirect_url": "/aspnet/core/blazor/get-started",
            "redirect_document_id": false
        },
        {
            "source_path": "aspnetcore/client-side/spa/blazor/get-started.md",
            "redirect_url": "/aspnet/core/blazor/get-started",
            "redirect_document_id": false
        },
        {
            "source_path": "aspnetcore/razor-components/hosting-models.md",
            "redirect_url": "/aspnet/core/blazor/hosting-models",
            "redirect_document_id": false
        },
        {
            "source_path": "aspnetcore/razor-components/components.md",
            "redirect_url": "/aspnet/core/blazor/components",
            "redirect_document_id": false
        },
        {
            "source_path": "aspnetcore/razor-components/forms-validation.md",
            "redirect_url": "/aspnet/core/blazor/forms-validation",
            "redirect_document_id": false
        },
        {
            "source_path": "aspnetcore/razor-components/class-libraries.md",
            "redirect_url": "/aspnet/core/blazor/class-libraries",
            "redirect_document_id": false
        },
        {
            "source_path": "aspnetcore/razor-components/layouts.md",
            "redirect_url": "/aspnet/core/blazor/layouts",
            "redirect_document_id": false
        },
        {
            "source_path": "aspnetcore/razor-components/dependency-injection.md",
            "redirect_url": "/aspnet/core/blazor/dependency-injection",
            "redirect_document_id": false
        },
        {
            "source_path": "aspnetcore/razor-components/routing.md",
            "redirect_url": "/aspnet/core/blazor/routing",
            "redirect_document_id": false
        },
        {
            "source_path": "aspnetcore/razor-components/javascript-interop.md",
            "redirect_url": "/aspnet/core/blazor/javascript-interop",
            "redirect_document_id": false
        },
        {
            "source_path": "aspnetcore/razor-components/debug.md",
            "redirect_url": "/aspnet/core/blazor/debug",
            "redirect_document_id": false
        },
        {
            "source_path": "aspnetcore/host-and-deploy/razor-components-blazor/index.md",
            "redirect_url": "/aspnet/core/host-and-deploy/blazor/",
            "redirect_document_id": false
        },
        {
            "source_path": "aspnetcore/host-and-deploy/razor-components-blazor/blazor.md",
            "redirect_url": "/aspnet/core/host-and-deploy/blazor/client-side",
            "redirect_document_id": false
        },
        {
            "source_path": "aspnetcore/host-and-deploy/razor-components-blazor/razor-components.md",
            "redirect_url": "/aspnet/core/host-and-deploy/blazor/server-side",
            "redirect_document_id": false
        },
        {
            "source_path": "aspnetcore/host-and-deploy/razor-components-blazor/configure-linker.md",
            "redirect_url": "/aspnet/core/host-and-deploy/blazor/configure-linker",
            "redirect_document_id": false
        },
        {
            "source_path": "aspnetcore/client-side/using-gulp.md",
            "redirect_url": "/aspnet/core/client-side/using-grunt",
            "redirect_document_id": false
        },
        {
            "source_path": "aspnetcore/tutorials/build-your-first-razor-components-app.md",
            "redirect_url": "/aspnet/core/tutorials/build-your-first-blazor-app",
            "redirect_document_id": false
        },
        {
<<<<<<< HEAD
            "source_path": "aspnetcore/razor-pages/upload-files.md",
            "redirect_url": "/aspnet/core/mvc/models/file-uploads",
=======
            "source_path": "aspnetcore/host-and-deploy/iis/troubleshoot.md",
            "redirect_url": "/aspnet/core/test/troubleshoot-azure-iis",
            "redirect_document_id": false
        },
        {
            "source_path": "aspnetcore/host-and-deploy/azure-apps/troubleshoot.md",
            "redirect_url": "/aspnet/core/test/troubleshoot-azure-iis",
>>>>>>> 6ecb9851
            "redirect_document_id": false
        }
    ]
}<|MERGE_RESOLUTION|>--- conflicted
+++ resolved
@@ -866,18 +866,18 @@
             "redirect_document_id": false
         },
         {
-<<<<<<< HEAD
+            "source_path": "aspnetcore/host-and-deploy/iis/troubleshoot.md",
+            "redirect_url": "/aspnet/core/test/troubleshoot-azure-iis",
+            "redirect_document_id": false
+        },
+        {
+            "source_path": "aspnetcore/host-and-deploy/azure-apps/troubleshoot.md",
+            "redirect_url": "/aspnet/core/test/troubleshoot-azure-iis",
+            "redirect_document_id": false
+        },
+        {
             "source_path": "aspnetcore/razor-pages/upload-files.md",
             "redirect_url": "/aspnet/core/mvc/models/file-uploads",
-=======
-            "source_path": "aspnetcore/host-and-deploy/iis/troubleshoot.md",
-            "redirect_url": "/aspnet/core/test/troubleshoot-azure-iis",
-            "redirect_document_id": false
-        },
-        {
-            "source_path": "aspnetcore/host-and-deploy/azure-apps/troubleshoot.md",
-            "redirect_url": "/aspnet/core/test/troubleshoot-azure-iis",
->>>>>>> 6ecb9851
             "redirect_document_id": false
         }
     ]
